module ElmerFudd
<<<<<<< HEAD
  VERSION = "0.0.6"
=======
  VERSION = "0.0.15"
>>>>>>> a373d4d8
end<|MERGE_RESOLUTION|>--- conflicted
+++ resolved
@@ -1,7 +1,3 @@
 module ElmerFudd
-<<<<<<< HEAD
-  VERSION = "0.0.6"
-=======
-  VERSION = "0.0.15"
->>>>>>> a373d4d8
+  VERSION = "0.0.16"
 end